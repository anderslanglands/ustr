--- conflicted
+++ resolved
@@ -158,34 +158,26 @@
 //! use it on 32-bit, please make sure to run Miri and open and issue if you
 //! find any problems.
 use parking_lot::Mutex;
-<<<<<<< HEAD
 use std::{
+    borrow::Cow,
     cmp::Ordering,
-    ffi::CStr,
+    ffi::{CStr, OsStr},
     fmt,
     hash::{Hash, Hasher},
     mem::size_of,
     ops::Deref,
     os::raw::c_char,
+    path::Path,
     ptr::NonNull,
+    rc::Rc,
     slice, str,
     str::FromStr,
+    sync::Arc,
 };
 
 mod hash;
 pub use hash::*;
 mod bumpalloc;
-=======
-use std::borrow::Cow;
-use std::ffi::OsStr;
-use std::fmt;
-
-use std::mem::size_of;
-use std::path::Path;
-use std::rc::Rc;
-use std::str::FromStr;
-use std::sync::Arc;
->>>>>>> 22f133ae
 
 mod stringcache;
 pub use stringcache::*;
@@ -1065,11 +1057,7 @@
         assert_eq!(diff.len(), 0);
     }
 
-<<<<<<< HEAD
     #[cfg(all(feature = "serde", not(miri)))]
-=======
-    #[cfg(feature = "serde")]
->>>>>>> 22f133ae
     #[test]
     fn serialization_ustr() {
         let _t = TEST_LOCK.lock();
