--- conflicted
+++ resolved
@@ -196,10 +196,8 @@
         Ustr {
             // SAFETY: sc.insert does not give back a null pointer
             char_ptr: unsafe {
-                NonNull::new_unchecked(
-                    sc.insert(string, hash) as *mut _
-                )
-            }
+                NonNull::new_unchecked(sc.insert(string, hash) as *mut _)
+            },
         }
     }
 
@@ -220,7 +218,8 @@
         // All these are guaranteed by StringCache::insert() and by the fact
         // we can only construct a Ustr from a valid &str.
         unsafe {
-            let len_ptr = (self.char_ptr.as_ptr() as *const usize).offset(-1isize);
+            let len_ptr =
+                (self.char_ptr.as_ptr() as *const usize).offset(-1isize);
             std::str::from_utf8_unchecked(std::slice::from_raw_parts(
                 self.char_ptr.as_ptr(),
                 std::ptr::read(len_ptr),
@@ -249,13 +248,8 @@
     /// straight along with no checking.
     /// The string is **immutable**. That means that if you modify it across the
     /// FFI boundary then all sorts of terrible things will happen.
-<<<<<<< HEAD
     pub fn as_char_ptr(&self) -> *const std::os::raw::c_char {
-        self.char_ptr as *const std::os::raw::c_char
-=======
-    pub unsafe fn as_char_ptr(&self) -> *const std::os::raw::c_char {
         self.char_ptr.as_ptr() as *const std::os::raw::c_char
->>>>>>> e240c915
     }
 
     /// Get this ustr as a CStr
@@ -277,7 +271,8 @@
     fn as_string_cache_entry(&self) -> &StringCacheEntry {
         unsafe {
             // first offset 1 usize to find the length
-            let len_ptr = (self.char_ptr.as_ptr() as *const usize).offset(-1isize);
+            let len_ptr =
+                (self.char_ptr.as_ptr() as *const usize).offset(-1isize);
             // then offset 1 u64 to skip over the hash and arrive at the
             // beginning of the StringCacheEntry struct
             let sce_ptr = (len_ptr as *const u64).offset(-1isize)
